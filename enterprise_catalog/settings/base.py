--- conflicted
+++ resolved
@@ -433,8 +433,6 @@
     'VERSION': '1.0.0',
     'SERVE_INCLUDE_SCHEMA': False,
 }
-<<<<<<< HEAD
-=======
 
 # (ENT-7729) When indexing programs in Algolia, only attach catalog query/catalog/customer UUIDs common to all content
 # within the program.  This should have the outcome of only showing completely accessible programs in the catalog search
@@ -442,4 +440,3 @@
 #
 # Enable this on stage first.
 ENABLE_ENT_7729_ONLY_SHOW_COMPLETE_PROGRAMS = False
->>>>>>> bb6d940b
